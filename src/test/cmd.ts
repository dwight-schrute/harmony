--- conflicted
+++ resolved
@@ -1,172 +1,165 @@
-import {
-  Command,
-  CommandClient,
-  Intents,
-  GuildChannel,
-  CommandContext,
-  Extension,
-} from '../../mod.ts'
-<<<<<<< HEAD
-=======
-import { Invite } from '../structures/invite.ts'
->>>>>>> a1791c30
-import { TOKEN } from './config.ts'
-
-const client = new CommandClient({
-  prefix: ['pls', '!'],
-  spacesAfterPrefix: true,
-  mentionPrefix: true,
-})
-
-client.on('debug', console.log)
-
-client.on('ready', () => {
-  console.log(`[Login] Logged in as ${client.user?.tag}!`)
-})
-
-client.on('messageDelete', (msg) => {
-  console.log(`Message Deleted: ${msg.id}, ${msg.author.tag}, ${msg.content}`)
-})
-
-client.on('messageUpdate', (before, after) => {
-  console.log('Message Update')
-  console.log(`Before: ${before.author.tag}: ${before.content}`)
-  console.log(`After: ${after.author.tag}: ${after.content}`)
-})
-
-client.on('messageUpdateUncached', (msg) => {
-  console.log(`Message: ${msg.author.tag}: ${msg.content}`)
-})
-
-client.on('guildMemberAdd', (member) => {
-  console.log(`Member Join: ${member.user.tag}`)
-})
-
-client.on('guildMemberRemove', (member) => {
-  console.log(`Member Leave: ${member.user.tag}`)
-})
-
-client.on('guildRoleCreate', (role) => {
-  console.log(`Role Create: ${role.name}`)
-})
-
-client.on('guildRoleDelete', (role) => {
-  console.log(`Role Delete: ${role.name}`)
-})
-
-client.on('guildRoleUpdate', (role, after) => {
-  console.log(`Role Update: ${role.name}, ${after.name}`)
-})
-
-client.on('guildIntegrationsUpdate', (guild) => {
-  console.log(`Guild Integrations Update: ${guild.name}`)
-})
-
-client.on('webhooksUpdate', (guild, channel) => {
-  console.log(`Webhooks Updated in #${channel.name} from ${guild.name}`)
-})
-
-<<<<<<< HEAD
-client.on('commandError', console.error)
-
-=======
-client.on('inviteCreate', (invite: Invite) => {
-  console.log(`Invite Create: ${invite.code}`)
-})
-
-client.on('inviteDelete', (invite: Invite) => {
-  console.log(`Invite Delete: ${invite.code}`)
-})
-
-client.on('inviteDeleteUncached', (invite: Invite) => {
-  console.log(invite)
-})
-
-client.on('commandError', console.error)
-
->>>>>>> a1791c30
-class ChannelLog extends Extension {
-  onChannelCreate(ext: Extension, channel: GuildChannel): void {
-    console.log(`Channel Created: ${channel.name}`)
-  }
-
-  load(): void {
-    this.listen('channelCreate', this.onChannelCreate)
-
-    class Pong extends Command {
-      name = 'Pong'
-
-      execute(ctx: CommandContext): any {
-        ctx.message.reply('Ping!')
-      }
-    }
-
-    this.commands.add(Pong)
-  }
-}
-
-client.extensions.load(ChannelLog)
-
-client.on('messageDeleteBulk', (channel, messages, uncached) => {
-  console.log(
-    `=== Message Delete Bulk ===\nMessages: ${messages
-      .map((m) => m.id)
-      .join(', ')}\nUncached: ${[...uncached.values()].join(', ')}`
-  )
-})
-
-client.on('channelUpdate', (before, after) => {
-  console.log(
-    `Channel Update: ${(before as GuildChannel).name}, ${
-      (after as GuildChannel).name
-    }`
-  )
-})
-
-client.on('typingStart', (user, channel, at, guildData) => {
-  console.log(
-    `${user.tag} started typing in ${channel.id} at ${at}${
-      guildData !== undefined ? `\nGuild: ${guildData.guild.name}` : ''
-    }`
-  )
-})
-
-client.on('voiceStateAdd', (state) => {
-  console.log('VC Join', state)
-})
-
-client.on('voiceStateRemove', (state) => {
-  console.log('VC Leave', state)
-})
-
-client.on('messageReactionAdd', (reaction, user) => {
-  console.log(`${user.tag} reacted with ${reaction.emoji.name}`)
-})
-
-client.on('messageReactionRemove', (reaction, user) => {
-  console.log(`${user.tag} removed reaction ${reaction.emoji.name}`)
-})
-
-client.on('messageReactionRemoveEmoji', (message, emoji) => {
-  console.log(`All ${emoji.name} emoji reactions removed from ${message.id}`)
-})
-
-client.on('messageReactionRemoveAll', (message) => {
-  console.log(`All reactions remove from Message: ${message.id}`)
-})
-
-// client.on('raw', (evt: string) => console.log(`EVENT: ${evt}`))
-
-const files = Deno.readDirSync('./src/test/cmds')
-
-for (const file of files) {
-  const module = await import(`./cmds/${file.name}`)
-  // eslint-disable-next-line new-cap
-  const cmd = new module.default()
-  client.commands.add(cmd)
-  console.log(`Loaded command ${cmd.name}!`)
-}
-
-console.log(`Loaded ${client.commands.count} commands!`)
-
-client.connect(TOKEN, Intents.create(['GUILD_MEMBERS', 'GUILD_PRESENCES']))
+import {
+  Command,
+  CommandClient,
+  Intents,
+  GuildChannel,
+  CommandContext,
+  Extension,
+} from '../../mod.ts'
+import { Invite } from '../structures/invite.ts'
+import { TOKEN } from './config.ts'
+
+const client = new CommandClient({
+  prefix: ['pls', '!'],
+  spacesAfterPrefix: true,
+  mentionPrefix: true,
+})
+
+client.on('debug', console.log)
+
+client.on('ready', () => {
+  console.log(`[Login] Logged in as ${client.user?.tag}!`)
+})
+
+client.on('messageDelete', (msg) => {
+  console.log(`Message Deleted: ${msg.id}, ${msg.author.tag}, ${msg.content}`)
+})
+
+client.on('messageUpdate', (before, after) => {
+  console.log('Message Update')
+  console.log(`Before: ${before.author.tag}: ${before.content}`)
+  console.log(`After: ${after.author.tag}: ${after.content}`)
+})
+
+client.on('messageUpdateUncached', (msg) => {
+  console.log(`Message: ${msg.author.tag}: ${msg.content}`)
+})
+
+client.on('guildMemberAdd', (member) => {
+  console.log(`Member Join: ${member.user.tag}`)
+})
+
+client.on('guildMemberRemove', (member) => {
+  console.log(`Member Leave: ${member.user.tag}`)
+})
+
+client.on('guildRoleCreate', (role) => {
+  console.log(`Role Create: ${role.name}`)
+})
+
+client.on('guildRoleDelete', (role) => {
+  console.log(`Role Delete: ${role.name}`)
+})
+
+client.on('guildRoleUpdate', (role, after) => {
+  console.log(`Role Update: ${role.name}, ${after.name}`)
+})
+
+client.on('guildIntegrationsUpdate', (guild) => {
+  console.log(`Guild Integrations Update: ${guild.name}`)
+})
+
+client.on('webhooksUpdate', (guild, channel) => {
+  console.log(`Webhooks Updated in #${channel.name} from ${guild.name}`)
+})
+
+client.on('commandError', console.error)
+client.on('inviteCreate', (invite: Invite) => {
+  console.log(`Invite Create: ${invite.code}`)
+})
+
+client.on('inviteDelete', (invite: Invite) => {
+  console.log(`Invite Delete: ${invite.code}`)
+})
+
+client.on('inviteDeleteUncached', (invite: Invite) => {
+  console.log(invite)
+})
+
+client.on('commandError', console.error)
+
+class ChannelLog extends Extension {
+  onChannelCreate(ext: Extension, channel: GuildChannel): void {
+    console.log(`Channel Created: ${channel.name}`)
+  }
+
+  load(): void {
+    this.listen('channelCreate', this.onChannelCreate)
+
+    class Pong extends Command {
+      name = 'Pong'
+
+      execute(ctx: CommandContext): any {
+        ctx.message.reply('Ping!')
+      }
+    }
+
+    this.commands.add(Pong)
+  }
+}
+
+client.extensions.load(ChannelLog)
+
+client.on('messageDeleteBulk', (channel, messages, uncached) => {
+  console.log(
+    `=== Message Delete Bulk ===\nMessages: ${messages
+      .map((m) => m.id)
+      .join(', ')}\nUncached: ${[...uncached.values()].join(', ')}`
+  )
+})
+
+client.on('channelUpdate', (before, after) => {
+  console.log(
+    `Channel Update: ${(before as GuildChannel).name}, ${
+      (after as GuildChannel).name
+    }`
+  )
+})
+
+client.on('typingStart', (user, channel, at, guildData) => {
+  console.log(
+    `${user.tag} started typing in ${channel.id} at ${at}${
+      guildData !== undefined ? `\nGuild: ${guildData.guild.name}` : ''
+    }`
+  )
+})
+
+client.on('voiceStateAdd', (state) => {
+  console.log('VC Join', state)
+})
+
+client.on('voiceStateRemove', (state) => {
+  console.log('VC Leave', state)
+})
+
+client.on('messageReactionAdd', (reaction, user) => {
+  console.log(`${user.tag} reacted with ${reaction.emoji.name}`)
+})
+
+client.on('messageReactionRemove', (reaction, user) => {
+  console.log(`${user.tag} removed reaction ${reaction.emoji.name}`)
+})
+
+client.on('messageReactionRemoveEmoji', (message, emoji) => {
+  console.log(`All ${emoji.name} emoji reactions removed from ${message.id}`)
+})
+
+client.on('messageReactionRemoveAll', (message) => {
+  console.log(`All reactions remove from Message: ${message.id}`)
+})
+
+// client.on('raw', (evt: string) => console.log(`EVENT: ${evt}`))
+
+const files = Deno.readDirSync('./src/test/cmds')
+
+for (const file of files) {
+  const module = await import(`./cmds/${file.name}`)
+  // eslint-disable-next-line new-cap
+  const cmd = new module.default()
+  client.commands.add(cmd)
+  console.log(`Loaded command ${cmd.name}!`)
+}
+
+console.log(`Loaded ${client.commands.count} commands!`)
+
+client.connect(TOKEN, Intents.create(['GUILD_MEMBERS', 'GUILD_PRESENCES']))