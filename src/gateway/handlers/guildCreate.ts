--- conflicted
+++ resolved
@@ -1,6 +1,5 @@
 import { Gateway, GatewayEventHandler } from '../index.ts'
 import { Guild } from '../../structures/guild.ts'
-<<<<<<< HEAD
 import { GuildPayload, MemberPayload } from "../../types/guild.ts"
 import { MembersManager } from "../../managers/MembersManager.ts"
 import { ChannelPayload } from "../../types/channel.ts"
@@ -8,16 +7,7 @@
 import { RolesManager } from "../../managers/RolesManager.ts"
 
 export const guildCreate: GatewayEventHandler = async(gateway: Gateway, d: GuildPayload) => {
-  let guild: Guild | void = await gateway.client.guilds.get(d.id)
-=======
-import { GuildPayload } from '../../types/guild.ts'
-
-export const guildCreate: GatewayEventHandler = async (
-  gateway: Gateway,
-  d: GuildPayload
-) => {
   let guild: Guild | undefined = await gateway.client.guilds.get(d.id)
->>>>>>> a91ac6e3
   if (guild !== undefined) {
     // It was just lazy load, so we don't fire the event as its gonna fire for every guild bot is in
     await gateway.client.guilds.set(d.id, d)
@@ -40,7 +30,6 @@
     guild.refreshFromData(d)
   } else {
     await gateway.client.guilds.set(d.id, d)
-<<<<<<< HEAD
     guild = new Guild(gateway.client, d as GuildPayload)
     if((d as GuildPayload).members) {
       let members = new MembersManager(gateway.client, guild)
@@ -58,9 +47,7 @@
       guild.roles = roles
     }
     await guild.roles.fromPayload(d.roles)
-=======
     guild = new Guild(gateway.client, d)
->>>>>>> a91ac6e3
     gateway.client.emit('guildCreate', guild)
   }
 }