--- conflicted
+++ resolved
@@ -9,12 +9,7 @@
 ) => {
   const guild: Guild | undefined = await gateway.client.guilds.get(d.guild_id)
   const user: User =
-<<<<<<< HEAD
     await gateway.client.users.get(d.user.id) ?? new User(gateway.client, d.user)
-=======
-    (await gateway.client.users.get(d.user.id)) ??
-    new User(gateway.client, d.user)
->>>>>>> e5ed54a2
 
   if (guild !== undefined) {
     gateway.client.emit('guildBanRemove', guild, user)
