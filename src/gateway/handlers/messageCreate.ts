--- conflicted
+++ resolved
@@ -10,17 +10,12 @@
   gateway: Gateway,
   d: MessagePayload
 ) => {
-<<<<<<< HEAD
   let channel = await gateway.client.channels.get<TextChannel>(d.channel_id)
-=======
-  let channel = (await gateway.client.channels.get(d.channel_id)) as TextChannel
->>>>>>> a91ac6e3
   // Fetch the channel if not cached
   if (channel === undefined)
     channel = (await gateway.client.channels.fetch(d.channel_id)) as TextChannel
   const user = new User(gateway.client, d.author)
   await gateway.client.users.set(d.author.id, d.author)
-<<<<<<< HEAD
   let guild
   if(d.guild_id) {
     guild = await gateway.client.guilds.get(d.guild_id)
@@ -28,9 +23,5 @@
   let mentions = new MessageMentions()
   let message = new Message(gateway.client, d, channel, user, mentions)
   if(guild) message.guild = guild
-=======
-  const mentions = new MessageMentions()
-  const message = new Message(gateway.client, d, channel, user, mentions)
->>>>>>> a91ac6e3
   gateway.client.emit('messageCreate', message)
 }