--- conflicted
+++ resolved
@@ -1,4 +1,3 @@
-<<<<<<< HEAD
 import { Client } from "../models/client.ts";
 import { Message } from "../structures/message.ts";
 import { MessageMentions } from "../structures/MessageMentions.ts";
@@ -8,22 +7,12 @@
 import { CHANNEL_MESSAGE } from "../types/endpoint.ts";
 import { UserPayload } from "../types/user.ts";
 import { BaseManager } from "./BaseManager.ts";
-=======
-import { Client } from '../models/client.ts'
-import { Message } from '../structures/message.ts'
-import { MessageMentions } from '../structures/MessageMentions.ts'
-import { User } from '../structures/user.ts'
-import { MessagePayload } from '../types/channel.ts'
-import { CHANNEL_MESSAGE } from '../types/endpoint.ts'
-import { BaseManager } from './BaseManager.ts'
->>>>>>> a91ac6e3
 
 export class MessagesManager extends BaseManager<MessagePayload, Message> {
   constructor (client: Client) {
     super(client, 'messages', Message)
   }
 
-<<<<<<< HEAD
   async get(key: string): Promise<Message | void> {
     const raw = await this._get(key)
     if(!raw) return
@@ -47,35 +36,6 @@
         let mentions = new MessageMentions()
         res(new Message(this.client, data as MessagePayload, channel, author, mentions))
       }).catch(e => rej(e))
-=======
-  async fetch (channelID: string, id: string): Promise<Message> {
-    return await new Promise((resolve, reject) => {
-      this.client.rest
-        .get(CHANNEL_MESSAGE(channelID, id))
-        .then(async data => {
-          this.set(id, data as MessagePayload)
-          let channel = await this.client.channels.get(channelID)
-          if (channel === undefined)
-            channel = await this.client.channels.fetch(channelID)
-          const author = new User(this.client, (data as MessagePayload).author)
-          await this.client.users.set(
-            author.id,
-            (data as MessagePayload).author
-          )
-          // TODO: Make this thing work (MessageMentions)
-          const mentions = new MessageMentions()
-          resolve(
-            new Message(
-              this.client,
-              data as MessagePayload,
-              channel,
-              author,
-              mentions
-            )
-          )
-        })
-        .catch(e => reject(e))
->>>>>>> a91ac6e3
     })
   }
 }