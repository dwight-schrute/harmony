import { Client } from '../models/client.ts'

export class GatewayCache {
  client: Client
  cacheName: string = 'discord_gateway_cache'

  constructor (client: Client, cacheName?: string) {
    this.client = client
    if (cacheName !== undefined) this.cacheName = cacheName
  }

  async get (key: string): Promise<undefined | any> {
    const result = await this.client.cache.get(this.cacheName, key)
    return result
  }

<<<<<<< HEAD
    delete(key: string) {
        return this.client.cache.delete(this.cacheName, key)
    }
=======
  async set (key: string, value: any): Promise<any> {
    const result = await this.client.cache.set(this.cacheName, key, value)
    return result
  }

  async delete (key: string): Promise<boolean> {
    console.log(`[GatewayCache] DEL ${key}`)
    const result = await this.client.cache.delete(this.cacheName, key)
    return result
  }
>>>>>>> a91ac6e3
}<|MERGE_RESOLUTION|>--- conflicted
+++ resolved
@@ -14,11 +14,6 @@
     return result
   }
 
-<<<<<<< HEAD
-    delete(key: string) {
-        return this.client.cache.delete(this.cacheName, key)
-    }
-=======
   async set (key: string, value: any): Promise<any> {
     const result = await this.client.cache.set(this.cacheName, key, value)
     return result
@@ -29,5 +24,4 @@
     const result = await this.client.cache.delete(this.cacheName, key)
     return result
   }
->>>>>>> a91ac6e3
 }