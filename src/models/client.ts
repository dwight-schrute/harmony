/* eslint-disable @typescript-eslint/method-signature-style */
import { User } from '../structures/user.ts'
import { GatewayIntents } from '../types/gateway.ts'
import { Gateway } from '../gateway/index.ts'
import { RESTManager } from './rest.ts'
import { EventEmitter } from '../../deps.ts'
import { DefaultCacheAdapter, ICacheAdapter } from './cacheAdapter.ts'
import { UsersManager } from '../managers/users.ts'
import { GuildManager } from '../managers/guilds.ts'
import { ChannelsManager } from '../managers/channels.ts'
import { ClientPresence } from '../structures/presence.ts'
import { EmojisManager } from '../managers/emojis.ts'
import { ActivityGame, ClientActivity } from '../types/presence.ts'
import { Extension } from './extensions.ts'
import { SlashClient } from './slashClient.ts'
import { Interaction } from '../structures/slash.ts'
import { SlashModule } from './slashModule.ts'
import type { ShardManager } from './shard.ts'
import { Application } from '../structures/application.ts'
<<<<<<< HEAD
import { Invite } from '../structures/invite.ts'
import { INVITE } from '../types/endpoint.ts'
=======
import { ClientEvents } from '../gateway/handlers/index.ts'
>>>>>>> 205f8828

/** OS related properties sent with Gateway Identify */
export interface ClientProperties {
  os?: 'darwin' | 'windows' | 'linux' | 'custom_os' | string
  browser?: 'harmony' | string
  device?: 'harmony' | string
}

/** Some Client Options to modify behaviour */
export interface ClientOptions {
  /** ID of the Client/Application to initialize Slash Client REST */
  id?: string
  /** Token of the Bot/User */
  token?: string
  /** Gateway Intents */
  intents?: GatewayIntents[]
  /** Cache Adapter to use, defaults to Collections one */
  cache?: ICacheAdapter
  /** Force New Session and don't use cached Session (by persistent caching) */
  forceNewSession?: boolean
  /** Startup presence of client */
  presence?: ClientPresence | ClientActivity | ActivityGame
  /** Force all requests to Canary API */
  canary?: boolean
  /** Time till which Messages are to be cached, in MS. Default is 3600000 */
  messageCacheLifetime?: number
  /** Time till which Message Reactions are to be cached, in MS. Default is 3600000 */
  reactionCacheLifetime?: number
  /** Whether to fetch Uncached Message of Reaction or not? */
  fetchUncachedReactions?: boolean
  /** Client Properties */
  clientProperties?: ClientProperties
  /** Enable/Disable Slash Commands Integration (enabled by default) */
  enableSlash?: boolean
}

export declare interface Client {
  on<K extends keyof ClientEvents>(
    event: K,
    listener: (...args: ClientEvents[K]) => void
  ): this
  on(event: string | symbol, listener: (...args: any[]) => void): this

  once<K extends keyof ClientEvents>(
    event: K,
    listener: (...args: ClientEvents[K]) => void
  ): this
  once(event: string | symbol, listener: (...args: any[]) => void): this

  emit<K extends keyof ClientEvents>(
    event: K,
    ...args: ClientEvents[K]
  ): boolean
  emit(event: string | symbol, ...args: any[]): boolean

  off<K extends keyof ClientEvents>(
    event: K,
    listener: (...args: ClientEvents[K]) => void
  ): this
  off(event: string | symbol, listener: (...args: any[]) => void): this
}

/**
 * Discord Client.
 */
export class Client extends EventEmitter {
  /** Gateway object */
  gateway?: Gateway
  /** REST Manager - used to make all requests */
  rest: RESTManager = new RESTManager(this)
  /** User which Client logs in to, undefined until logs in */
  user?: User
  /** WebSocket ping of Client */
  ping = 0
  /** Token of the Bot/User */
  token?: string
  /** Cache Adapter */
  cache: ICacheAdapter = new DefaultCacheAdapter()
  /** Gateway Intents */
  intents?: GatewayIntents[]
  /** Whether to force new session or not */
  forceNewSession?: boolean
  /** Time till messages to stay cached, in MS. */
  messageCacheLifetime: number = 3600000
  /** Time till messages to stay cached, in MS. */
  reactionCacheLifetime: number = 3600000
  /** Whether to fetch Uncached Message of Reaction or not? */
  fetchUncachedReactions: boolean = false
  /** Client Properties */
  clientProperties: ClientProperties
  /** Slash-Commands Management client */
  slash: SlashClient

  users: UsersManager = new UsersManager(this)
  guilds: GuildManager = new GuildManager(this)
  channels: ChannelsManager = new ChannelsManager(this)
  emojis: EmojisManager = new EmojisManager(this)

  /** Whether the REST Manager will use Canary API or not */
  canary: boolean = false
  /** Client's presence. Startup one if set before connecting */
  presence: ClientPresence = new ClientPresence()
  _decoratedEvents?: {
    [name: string]: (...args: any[]) => void
  }

  _decoratedSlash?: Array<{
    name: string
    guild?: string
    parent?: string
    group?: string
    handler: (interaction: Interaction) => any
  }>

  _decoratedSlashModules?: SlashModule[]
  _id?: string

  /** Shard on which this Client is */
  shard: number = 0
  /** Shard Manager of this Client if Sharded */
  shardManager?: ShardManager

  constructor(options: ClientOptions = {}) {
    super()
    this._id = options.id
    this.token = options.token
    this.intents = options.intents
    this.forceNewSession = options.forceNewSession
    if (options.cache !== undefined) this.cache = options.cache
    if (options.presence !== undefined)
      this.presence =
        options.presence instanceof ClientPresence
          ? options.presence
          : new ClientPresence(options.presence)
    if (options.canary === true) this.canary = true
    if (options.messageCacheLifetime !== undefined)
      this.messageCacheLifetime = options.messageCacheLifetime
    if (options.reactionCacheLifetime !== undefined)
      this.reactionCacheLifetime = options.reactionCacheLifetime
    if (options.fetchUncachedReactions === true)
      this.fetchUncachedReactions = true

    if (
      this._decoratedEvents !== undefined &&
      Object.keys(this._decoratedEvents).length !== 0
    ) {
      Object.entries(this._decoratedEvents).forEach((entry) => {
        this.on(entry[0], entry[1])
      })
      this._decoratedEvents = undefined
    }

    this.clientProperties =
      options.clientProperties === undefined
        ? {
            os: Deno.build.os,
            browser: 'harmony',
            device: 'harmony'
          }
        : options.clientProperties

    this.slash = new SlashClient({
      id: () => this.getEstimatedID(),
      client: this,
      enabled: options.enableSlash
    })
  }

  /**
   * Sets Cache Adapter
   *
   * Should NOT be set after bot is already logged in or using current cache.
   * Please look into using `cache` option.
   */
  setAdapter(adapter: ICacheAdapter): Client {
    this.cache = adapter
    return this
  }

  /** Changes Presence of Client */
  setPresence(presence: ClientPresence | ClientActivity | ActivityGame): void {
    if (presence instanceof ClientPresence) {
      this.presence = presence
    } else this.presence = new ClientPresence(presence)
    this.gateway?.sendPresence(this.presence.create())
  }

  /** Emits debug event */
  debug(tag: string, msg: string): void {
    this.emit('debug', `[${tag}] ${msg}`)
  }

  getEstimatedID(): string {
    if (this.user !== undefined) return this.user.id
    else if (this.token !== undefined) {
      try {
        return atob(this.token.split('.')[0])
      } catch (e) {
        return this._id ?? 'unknown'
      }
    } else {
      return this._id ?? 'unknown'
    }
  }

  /** Fetch Application of the Client */
  async fetchApplication(): Promise<Application> {
    const app = await this.rest.api.oauth2.applications['@me'].get()
    return new Application(this, app)
  }

  /** Fetch an Invite */
  async fetchInvite(id: string): Promise<Invite> {
    return await new Promise((resolve, reject) => {
      this.rest
        .get(INVITE(id))
        .then((data) => {
          resolve(new Invite(this, data))
        })
        .catch((e) => reject(e))
    })
  }

  /**
   * This function is used for connecting to discord.
   * @param token Your token. This is required.
   * @param intents Gateway intents in array. This is required.
   */
  connect(token?: string, intents?: GatewayIntents[]): void {
    if (token === undefined && this.token !== undefined) token = this.token
    else if (this.token === undefined && token !== undefined) {
      this.token = token
    } else throw new Error('No Token Provided')
    if (intents !== undefined && this.intents !== undefined) {
      this.debug(
        'client',
        'Intents were set in both client and connect function. Using the one in the connect function...'
      )
    } else if (intents === undefined && this.intents !== undefined) {
      intents = this.intents
    } else if (intents !== undefined && this.intents === undefined) {
      this.intents = intents
    } else throw new Error('No Gateway Intents were provided')
    this.gateway = new Gateway(this, token, intents)
  }

  async waitFor<K extends keyof ClientEvents>(
    event: K,
    checkFunction: (...args: ClientEvents[K]) => boolean,
    timeout?: number
  ): Promise<ClientEvents[K] | []> {
    return await new Promise((resolve) => {
      let timeoutID: number | undefined
      if (timeout !== undefined) {
        timeoutID = setTimeout(() => {
          this.off(event, eventFunc)
          resolve([])
        }, timeout)
      }
      const eventFunc = (...args: ClientEvents[K]): void => {
        if (checkFunction(...args)) {
          resolve(args)
          this.off(event, eventFunc)
          if (timeoutID !== undefined) clearTimeout(timeoutID)
        }
      }
      this.on(event, eventFunc)
    })
  }
}

export function event(name?: keyof ClientEvents) {
  return function (client: Client | Extension, prop: keyof ClientEvents) {
    const listener = ((client as unknown) as {
      [name in keyof ClientEvents]: (...args: ClientEvents[name]) => any
    })[prop]
    if (typeof listener !== 'function')
      throw new Error('@event decorator requires a function')
    if (client._decoratedEvents === undefined) client._decoratedEvents = {}
    const key = name === undefined ? prop : name

    client._decoratedEvents[key] = listener
  }
}

/** Decorator to create a Slash Command handler */
export function slash(name?: string, guild?: string) {
  return function (client: Client | SlashModule, prop: string) {
    if (client._decoratedSlash === undefined) client._decoratedSlash = []
    const item = (client as { [name: string]: any })[prop]
    if (typeof item !== 'function') {
      client._decoratedSlash.push(item)
    } else
      client._decoratedSlash.push({
        name: name ?? prop,
        guild,
        handler: item
      })
  }
}

/** Decorator to create a Sub-Slash Command handler */
export function subslash(parent: string, name?: string, guild?: string) {
  return function (client: Client | SlashModule, prop: string) {
    if (client._decoratedSlash === undefined) client._decoratedSlash = []
    const item = (client as { [name: string]: any })[prop]
    if (typeof item !== 'function') {
      item.parent = parent
      client._decoratedSlash.push(item)
    } else
      client._decoratedSlash.push({
        parent,
        name: name ?? prop,
        guild,
        handler: item
      })
  }
}

/** Decorator to create a Grouped Slash Command handler */
export function groupslash(
  parent: string,
  group: string,
  name?: string,
  guild?: string
) {
  return function (client: Client | SlashModule | SlashClient, prop: string) {
    if (client._decoratedSlash === undefined) client._decoratedSlash = []
    const item = (client as { [name: string]: any })[prop]
    if (typeof item !== 'function') {
      item.parent = parent
      item.group = group
      client._decoratedSlash.push(item)
    } else
      client._decoratedSlash.push({
        group,
        parent,
        name: name ?? prop,
        guild,
        handler: item
      })
  }
}

/** Decorator to add a Slash Module to Client */
export function slashModule() {
  return function (client: Client, prop: string) {
    if (client._decoratedSlashModules === undefined)
      client._decoratedSlashModules = []

    const mod = ((client as unknown) as { [key: string]: any })[prop]
    client._decoratedSlashModules.push(mod)
  }
}<|MERGE_RESOLUTION|>--- conflicted
+++ resolved
@@ -17,12 +17,9 @@
 import { SlashModule } from './slashModule.ts'
 import type { ShardManager } from './shard.ts'
 import { Application } from '../structures/application.ts'
-<<<<<<< HEAD
 import { Invite } from '../structures/invite.ts'
 import { INVITE } from '../types/endpoint.ts'
-=======
 import { ClientEvents } from '../gateway/handlers/index.ts'
->>>>>>> 205f8828
 
 /** OS related properties sent with Gateway Identify */
 export interface ClientProperties {
