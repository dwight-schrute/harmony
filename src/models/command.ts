<<<<<<< HEAD
=======
import { Guild } from '../structures/guild.ts'
>>>>>>> 6be62020
import { Message } from '../structures/message.ts'
import { TextChannel } from '../structures/textChannel.ts'
import { User } from '../structures/user.ts'
import { Collection } from '../utils/collection.ts'
import { CommandClient } from './commandClient.ts'

export interface CommandContext {
  /** The Client object */
  client: CommandClient
  /** Message which was parsed for Command */
  message: Message
  /** The Author of the Message */
  author: User
  /** The Channel in which Command was used */
  channel: TextChannel
  /** Prefix which was used */
  prefix: string
  /** Oject of Command which was used */
  command: Command
  /** Name of Command which was used */
  name: string
  /** Array of Arguments used with Command */
  args: string[]
  /** Complete Raw String of Arguments */
  argString: string
  /** Guild which the command has called */
  guild?: Guild
}

export class Command {
  /** Name of the Command */
  name: string = ''
  /** Description of the Command */
  description?: string
  /** Array of Aliases of Command, or only string */
  aliases?: string | string[]
  /** Usage of Command, only Argument Names */
  usage?: string | string[]
  /** Usage Example of Command, only Arguments (without Prefix and Name) */
  examples?: string | string[]
  /** Does the Command take Arguments? Maybe number of required arguments? */
  args?: number | boolean
  /** Permission(s) required for using Command */
  permissions?: string | string[]
  /** Whether the Command can only be used in Guild (if allowed in DMs) */
  guildOnly?: boolean
  /** Whether the Command can only be used in Bot's DMs (if allowed) */
  dmOnly?: boolean
  /** Whether the Command can only be used by Bot Owners */
  ownerOnly?: boolean

  execute (ctx?: CommandContext): any {}
}

export class CommandsManager {
  client: CommandClient
  list: Collection<string, Command> = new Collection()

  constructor (client: CommandClient) {
    this.client = client
  }

  /** Find a Command by name/alias */
  find (search: string): Command | undefined {
    if (this.client.caseSensitive === false) search = search.toLowerCase()
    return this.list.find((cmd: Command): boolean => {
      const name =
        this.client.caseSensitive === true ? cmd.name : cmd.name.toLowerCase()
      if (name === search) return true
      else if (cmd.aliases !== undefined) {
        let aliases: string[]
        if (typeof cmd.aliases === 'string') aliases = [cmd.aliases]
        else aliases = cmd.aliases
        if (this.client.caseSensitive === false)
          aliases = aliases.map(e => e.toLowerCase())
        return aliases.includes(search)
      } else return false
    })
  }

  /** Check whether a Command exists or not */
  exists (search: Command | string): boolean {
    let exists = false
    if (typeof search === 'string') return this.find(search) !== undefined
    else {
      exists = this.find(search.name) !== undefined
      if (search.aliases !== undefined) {
        const aliases: string[] =
          typeof search.aliases === 'string' ? [search.aliases] : search.aliases
        exists =
          aliases.map(alias => this.find(alias) !== undefined).find(e => e) ??
          false
      }
      return exists
    }
  }

  /** Add a Command */
  add (cmd: Command | typeof Command): boolean {
    // eslint-disable-next-line new-cap
    if (!(cmd instanceof Command)) cmd = new cmd()
    if (this.exists(cmd)) return false
    this.list.set(cmd.name, cmd)
    return true
  }

  /** Delete a Command */
  delete (cmd: string | Command): boolean {
    const find = typeof cmd === 'string' ? this.find(cmd) : cmd
    if (find === undefined) return false
    else return this.list.delete(find.name)
  }
}

export interface ParsedCommand {
  name: string
  args: string[]
  argString: string
}

export const parseCommand = (
  client: CommandClient,
  msg: Message,
  prefix: string
): ParsedCommand => {
  let content = msg.content.slice(prefix.length)
  if (client.spacesAfterPrefix === true) content = content.trim()
  const args = content.split(client.betterArgs === true ? /[\S\s]*/ : / +/)
  const name = args.shift() as string
  const argString = content.slice(name.length).trim()

  return {
    name,
    args,
    argString
  }
}<|MERGE_RESOLUTION|>--- conflicted
+++ resolved
@@ -1,7 +1,4 @@
-<<<<<<< HEAD
-=======
 import { Guild } from '../structures/guild.ts'
->>>>>>> 6be62020
 import { Message } from '../structures/message.ts'
 import { TextChannel } from '../structures/textChannel.ts'
 import { User } from '../structures/user.ts'
