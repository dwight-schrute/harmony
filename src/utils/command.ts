--- conflicted
+++ resolved
@@ -1,29 +1,17 @@
 interface MentionToRegex {
   [key: string]: RegExp
-  mentionUser: RegExp
-  mentionRole: RegExp
-  mentionChannel: RegExp
+  user: RegExp
+  role: RegExp
+  channel: RegExp
 }
 
 const mentionToRegex: MentionToRegex = {
   user: /<@!?(\d{17,19})>|(\d{17,19})/,
-  mention: /<@&(\d{17,19})>|(\d{17,19})/,
+  role: /<@&(\d{17,19})>|(\d{17,19})/,
   channel: /<#(\d{17,19})>|(\d{17,19})/
 }
 
-<<<<<<< HEAD
-export type CommandArgumentMatchTypes =
-  | 'flag'
-  | 'user'
-  | 'role'
-  | 'channel'
-  | 'content'
-  | 'rest'
-
-export interface Args<T = unknown> {
-=======
 interface ArgumentBase {
->>>>>>> fefa112b
   name: string
 }
 
@@ -34,7 +22,7 @@
 }
 
 export interface MentionArgument extends ArgumentBase {
-  match: 'mentionUser' | 'mentionRole' | 'mentionChannel'
+  match: 'user' | 'role' | 'channel'
   defaultValue?: string
 }
 
