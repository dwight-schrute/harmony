--- conflicted
+++ resolved
@@ -1,291 +1,284 @@
-import { Client } from '../models/client.ts'
-import {
-  GuildFeatures,
-  GuildIntegrationPayload,
-  GuildPayload,
-  IntegrationAccountPayload,
-  IntegrationExpireBehavior
-} from '../types/guild.ts'
-import { PresenceUpdatePayload } from '../types/gateway.ts'
-import { Base } from './base.ts'
-import { RolesManager } from '../managers/roles.ts'
-import { GuildChannelsManager } from '../managers/guildChannels.ts'
-import { MembersManager } from '../managers/members.ts'
-import { Role } from './role.ts'
-import { GuildEmojisManager } from '../managers/guildEmojis.ts'
-<<<<<<< HEAD
-import { Member } from "./member.ts"
-import { User } from "./user.ts"
-import { Application } from "./application.ts"
-import { GUILD_INTEGRATIONS } from "../types/endpoint.ts"
-import { GuildVoiceStatesManager } from "../managers/guildVoiceStates.ts"
-=======
-import { Member } from './member.ts'
-import { User } from './user.ts'
-import { Application } from './application.ts'
-import { GUILD_INTEGRATIONS } from '../types/endpoint.ts'
->>>>>>> 1131f1ca
-
-export class Guild extends Base {
-  id: string
-  name?: string
-  icon?: string
-  iconHash?: string
-  splash?: string
-  discoverySplash?: string
-  owner?: boolean
-  ownerID?: string
-  permissions?: string
-  region?: string
-  afkChannelID?: string
-  afkTimeout?: number
-  widgetEnabled?: boolean
-  widgetChannelID?: string
-  verificationLevel?: string
-  defaultMessageNotifications?: string
-  explicitContentFilter?: string
-  roles: RolesManager
-  emojis: GuildEmojisManager
-  features?: GuildFeatures[]
-  mfaLevel?: string
-  applicationID?: string
-  systemChannelID?: string
-  systemChannelFlags?: string
-  rulesChannelID?: string
-  joinedAt?: string
-  large?: boolean
-  unavailable: boolean
-  memberCount?: number
-  voiceStates: GuildVoiceStatesManager
-  members: MembersManager
-  channels: GuildChannelsManager
-  presences?: PresenceUpdatePayload[]
-  maxPresences?: number
-  maxMembers?: number
-  vanityURLCode?: string
-  description?: string
-  banner?: string
-  premiumTier?: number
-  premiumSubscriptionCount?: number
-  preferredLocale?: string
-  publicUpdatesChannelID?: string
-  maxVideoChannelUsers?: number
-  approximateNumberCount?: number
-  approximatePresenceCount?: number
-
-  constructor (client: Client, data: GuildPayload) {
-    super(client, data)
-    this.id = data.id
-    this.unavailable = data.unavailable
-    this.members = new MembersManager(this.client, this)
-    this.voiceStates = new GuildVoiceStatesManager(client, this)
-    this.channels = new GuildChannelsManager(
-      this.client,
-      this.client.channels,
-      this
-    )
-    this.roles = new RolesManager(this.client, this)
-    this.emojis = new GuildEmojisManager(this.client, this.client.emojis, this)
-
-    if (!this.unavailable) {
-      this.name = data.name
-      this.icon = data.icon
-      this.iconHash = data.icon_hash
-      this.splash = data.splash
-      this.discoverySplash = data.discovery_splash
-      this.owner = data.owner
-      this.ownerID = data.owner_id
-      this.permissions = data.permissions
-      this.region = data.region
-      this.afkTimeout = data.afk_timeout
-      this.afkChannelID = data.afk_channel_id
-      this.widgetEnabled = data.widget_enabled
-      this.widgetChannelID = data.widget_channel_id
-      this.verificationLevel = data.verification_level
-      this.defaultMessageNotifications = data.default_message_notifications
-      this.explicitContentFilter = data.explicit_content_filter
-      // this.roles = data.roles.map(
-      //   v => cache.get('role', v.id) ?? new Role(client, v)
-      // )
-      // data.roles.forEach(role => {
-      //   this.roles.set(role.id, new Role(client, role))
-      // })
-      // this.emojis = data.emojis.map(
-      //   v => cache.get('emoji', v.id) ?? new Emoji(client, v)
-      // )
-      this.features = data.features
-      this.mfaLevel = data.mfa_level
-      this.systemChannelID = data.system_channel_id
-      this.systemChannelFlags = data.system_channel_flags
-      this.rulesChannelID = data.rules_channel_id
-      this.joinedAt = data.joined_at
-      this.large = data.large
-      this.memberCount = data.member_count
-      // TODO: Cache in Gateway Event code
-      // this.voiceStates = data.voice_states?.map(
-      //   v =>
-      //     cache.get('voiceState', `${v.guild_id}:${v.user_id}`) ??
-      //     new VoiceState(client, v)
-      // )
-      // this.members = data.members?.map(
-      //   v =>
-      //     cache.get('member', `${this.id}:${v.user.id}`) ??
-      //     new Member(client, v)
-      // )
-      // this.channels = data.channels?.map(
-      //   v => cache.get('channel', v.id) ?? getChannelByType(this.client, v)
-      // )
-      this.presences = data.presences
-      this.maxPresences = data.max_presences
-      this.maxMembers = data.max_members
-      this.vanityURLCode = data.vanity_url_code
-      this.description = data.description
-      this.banner = data.banner
-      this.premiumTier = data.premium_tier
-      this.premiumSubscriptionCount = data.premium_subscription_count
-      this.preferredLocale = data.preferred_locale
-      this.publicUpdatesChannelID = data.public_updates_channel_id
-      this.maxVideoChannelUsers = data.max_video_channel_users
-      this.approximateNumberCount = data.approximate_number_count
-      this.approximatePresenceCount = data.approximate_presence_count
-    }
-  }
-
-  protected readFromData (data: GuildPayload): void {
-    super.readFromData(data)
-    this.id = data.id ?? this.id
-    this.unavailable = data.unavailable ?? this.unavailable
-
-    if (!this.unavailable) {
-      this.name = data.name ?? this.name
-      this.icon = data.icon ?? this.icon
-      this.iconHash = data.icon_hash ?? this.iconHash
-      this.splash = data.splash ?? this.splash
-      this.discoverySplash = data.discovery_splash ?? this.discoverySplash
-      this.owner = data.owner ?? this.owner
-      this.ownerID = data.owner_id ?? this.ownerID
-      this.permissions = data.permissions ?? this.permissions
-      this.region = data.region ?? this.region
-      this.afkTimeout = data.afk_timeout ?? this.afkTimeout
-      this.afkChannelID = data.afk_channel_id ?? this.afkChannelID
-      this.widgetEnabled = data.widget_enabled ?? this.widgetEnabled
-      this.widgetChannelID = data.widget_channel_id ?? this.widgetChannelID
-      this.verificationLevel = data.verification_level ?? this.verificationLevel
-      this.defaultMessageNotifications =
-        data.default_message_notifications ?? this.defaultMessageNotifications
-      this.explicitContentFilter =
-        data.explicit_content_filter ?? this.explicitContentFilter
-      // this.roles =
-      //   data.roles.map(
-      //     v => cache.get('role', v.id) ?? new Role(this.client, v)
-      //   ) ?? this.roles
-      // this.emojis =
-      //   data.emojis.map(
-      //     v => cache.get('emoji', v.id) ?? new Emoji(this.client, v)
-      //   ) ?? this.emojis
-      this.features = data.features ?? this.features
-      this.mfaLevel = data.mfa_level ?? this.mfaLevel
-      this.systemChannelID = data.system_channel_id ?? this.systemChannelID
-      this.systemChannelFlags =
-        data.system_channel_flags ?? this.systemChannelFlags
-      this.rulesChannelID = data.rules_channel_id ?? this.rulesChannelID
-      this.joinedAt = data.joined_at ?? this.joinedAt
-      this.large = data.large ?? this.large
-      this.memberCount = data.member_count ?? this.memberCount
-      // this.voiceStates =
-      //   data.voice_states?.map(
-      //     v =>
-      //       cache.get('voiceState', `${v.guild_id}:${v.user_id}`) ??
-      //       new VoiceState(this.client, v)
-      //   ) ?? this.voiceStates
-      // this.members =
-      //   data.members?.map(
-      //     v =>
-      //       cache.get('member', `${this.id}:${v.user.id}`) ??
-      //       new Member(this.client, v)
-      //   ) ?? this.members
-      // this.channels =
-      //   data.channels?.map(
-      //     v => cache.get('channel', v.id) ?? getChannelByType(this.client, v, this)
-      //   ) ?? this.members
-      this.presences = data.presences ?? this.presences
-      this.maxPresences = data.max_presences ?? this.maxPresences
-      this.maxMembers = data.max_members ?? this.maxMembers
-      this.vanityURLCode = data.vanity_url_code ?? this.vanityURLCode
-      this.description = data.description ?? this.description
-      this.banner = data.banner ?? this.banner
-      this.premiumTier = data.premium_tier ?? this.premiumTier
-      this.premiumSubscriptionCount =
-        data.premium_subscription_count ?? this.premiumSubscriptionCount
-      this.preferredLocale = data.preferred_locale ?? this.preferredLocale
-      this.publicUpdatesChannelID =
-        data.public_updates_channel_id ?? this.publicUpdatesChannelID
-      this.maxVideoChannelUsers =
-        data.max_video_channel_users ?? this.maxVideoChannelUsers
-      this.approximateNumberCount =
-        data.approximate_number_count ?? this.approximateNumberCount
-      this.approximatePresenceCount =
-        data.approximate_presence_count ?? this.approximatePresenceCount
-    }
-  }
-
-  async getEveryoneRole (): Promise<Role> {
-    // eslint-disable-next-line @typescript-eslint/no-unnecessary-type-assertion
-    return (await this.roles.get(this.id)) as Role
-  }
-
-  async me (): Promise<Member> {
-    const get = await this.members.get(this.client.user?.id as string)
-    if (get === undefined) throw new Error('Guild#me is not cached')
-    return get
-  }
-
-  async fetchIntegrations (): Promise<GuildIntegration[]> {
-    const raw = (await this.client.rest.get(
-      GUILD_INTEGRATIONS(this.id)
-    )) as GuildIntegrationPayload[]
-    return raw.map(e => new GuildIntegration(this.client, e))
-  }
-}
-
-export class GuildIntegration extends Base {
-  id: string
-  name: string
-  type: string
-  enabled: boolean
-  syncing?: boolean
-  roleID?: string
-  enableEmoticons?: boolean
-  expireBehaviour?: IntegrationExpireBehavior
-  expireGracePeriod?: number
-  user?: User
-  account: IntegrationAccountPayload
-  syncedAt?: string // Actually a ISO Timestamp, but we parse in constructor'
-  subscriberCount?: number
-  revoked?: boolean
-  application?: Application
-
-  constructor (client: Client, data: GuildIntegrationPayload) {
-    super(client, data)
-
-    this.id = data.id
-    this.name = data.name
-    this.type = data.type
-    this.enabled = data.enabled
-    this.syncing = data.syncing
-    this.roleID = data.role_id
-    this.enableEmoticons = data.enable_emoticons
-    this.expireBehaviour = data.expire_behaviour
-    this.expireGracePeriod = data.expire_grace_period
-    this.user =
-      data.user !== undefined ? new User(client, data.user) : undefined
-    this.account = data.account
-    this.syncedAt = data.synced_at
-    this.subscriberCount = data.subscriber_count
-    this.revoked = data.revoked
-    this.application =
-      data.application !== undefined
-        ? new Application(client, data.application)
-        : undefined
-  }
-}
+import { Client } from '../models/client.ts'
+import {
+  GuildFeatures,
+  GuildIntegrationPayload,
+  GuildPayload,
+  IntegrationAccountPayload,
+  IntegrationExpireBehavior
+} from '../types/guild.ts'
+import { PresenceUpdatePayload } from '../types/gateway.ts'
+import { Base } from './base.ts'
+import { RolesManager } from '../managers/roles.ts'
+import { GuildChannelsManager } from '../managers/guildChannels.ts'
+import { MembersManager } from '../managers/members.ts'
+import { Role } from './role.ts'
+import { GuildEmojisManager } from '../managers/guildEmojis.ts'
+import { Member } from './member.ts'
+import { User } from './user.ts'
+import { Application } from './application.ts'
+import { GUILD_INTEGRATIONS } from '../types/endpoint.ts'
+import { GuildVoiceStatesManager } from "../managers/guildVoiceStates.ts"
+
+export class Guild extends Base {
+  id: string
+  name?: string
+  icon?: string
+  iconHash?: string
+  splash?: string
+  discoverySplash?: string
+  owner?: boolean
+  ownerID?: string
+  permissions?: string
+  region?: string
+  afkChannelID?: string
+  afkTimeout?: number
+  widgetEnabled?: boolean
+  widgetChannelID?: string
+  verificationLevel?: string
+  defaultMessageNotifications?: string
+  explicitContentFilter?: string
+  roles: RolesManager
+  emojis: GuildEmojisManager
+  features?: GuildFeatures[]
+  mfaLevel?: string
+  applicationID?: string
+  systemChannelID?: string
+  systemChannelFlags?: string
+  rulesChannelID?: string
+  joinedAt?: string
+  large?: boolean
+  unavailable: boolean
+  memberCount?: number
+  voiceStates: GuildVoiceStatesManager
+  members: MembersManager
+  channels: GuildChannelsManager
+  presences?: PresenceUpdatePayload[]
+  maxPresences?: number
+  maxMembers?: number
+  vanityURLCode?: string
+  description?: string
+  banner?: string
+  premiumTier?: number
+  premiumSubscriptionCount?: number
+  preferredLocale?: string
+  publicUpdatesChannelID?: string
+  maxVideoChannelUsers?: number
+  approximateNumberCount?: number
+  approximatePresenceCount?: number
+
+  constructor (client: Client, data: GuildPayload) {
+    super(client, data)
+    this.id = data.id
+    this.unavailable = data.unavailable
+    this.members = new MembersManager(this.client, this)
+    this.voiceStates = new GuildVoiceStatesManager(client, this)
+    this.channels = new GuildChannelsManager(
+      this.client,
+      this.client.channels,
+      this
+    )
+    this.roles = new RolesManager(this.client, this)
+    this.emojis = new GuildEmojisManager(this.client, this.client.emojis, this)
+
+    if (!this.unavailable) {
+      this.name = data.name
+      this.icon = data.icon
+      this.iconHash = data.icon_hash
+      this.splash = data.splash
+      this.discoverySplash = data.discovery_splash
+      this.owner = data.owner
+      this.ownerID = data.owner_id
+      this.permissions = data.permissions
+      this.region = data.region
+      this.afkTimeout = data.afk_timeout
+      this.afkChannelID = data.afk_channel_id
+      this.widgetEnabled = data.widget_enabled
+      this.widgetChannelID = data.widget_channel_id
+      this.verificationLevel = data.verification_level
+      this.defaultMessageNotifications = data.default_message_notifications
+      this.explicitContentFilter = data.explicit_content_filter
+      // this.roles = data.roles.map(
+      //   v => cache.get('role', v.id) ?? new Role(client, v)
+      // )
+      // data.roles.forEach(role => {
+      //   this.roles.set(role.id, new Role(client, role))
+      // })
+      // this.emojis = data.emojis.map(
+      //   v => cache.get('emoji', v.id) ?? new Emoji(client, v)
+      // )
+      this.features = data.features
+      this.mfaLevel = data.mfa_level
+      this.systemChannelID = data.system_channel_id
+      this.systemChannelFlags = data.system_channel_flags
+      this.rulesChannelID = data.rules_channel_id
+      this.joinedAt = data.joined_at
+      this.large = data.large
+      this.memberCount = data.member_count
+      // TODO: Cache in Gateway Event code
+      // this.voiceStates = data.voice_states?.map(
+      //   v =>
+      //     cache.get('voiceState', `${v.guild_id}:${v.user_id}`) ??
+      //     new VoiceState(client, v)
+      // )
+      // this.members = data.members?.map(
+      //   v =>
+      //     cache.get('member', `${this.id}:${v.user.id}`) ??
+      //     new Member(client, v)
+      // )
+      // this.channels = data.channels?.map(
+      //   v => cache.get('channel', v.id) ?? getChannelByType(this.client, v)
+      // )
+      this.presences = data.presences
+      this.maxPresences = data.max_presences
+      this.maxMembers = data.max_members
+      this.vanityURLCode = data.vanity_url_code
+      this.description = data.description
+      this.banner = data.banner
+      this.premiumTier = data.premium_tier
+      this.premiumSubscriptionCount = data.premium_subscription_count
+      this.preferredLocale = data.preferred_locale
+      this.publicUpdatesChannelID = data.public_updates_channel_id
+      this.maxVideoChannelUsers = data.max_video_channel_users
+      this.approximateNumberCount = data.approximate_number_count
+      this.approximatePresenceCount = data.approximate_presence_count
+    }
+  }
+
+  protected readFromData (data: GuildPayload): void {
+    super.readFromData(data)
+    this.id = data.id ?? this.id
+    this.unavailable = data.unavailable ?? this.unavailable
+
+    if (!this.unavailable) {
+      this.name = data.name ?? this.name
+      this.icon = data.icon ?? this.icon
+      this.iconHash = data.icon_hash ?? this.iconHash
+      this.splash = data.splash ?? this.splash
+      this.discoverySplash = data.discovery_splash ?? this.discoverySplash
+      this.owner = data.owner ?? this.owner
+      this.ownerID = data.owner_id ?? this.ownerID
+      this.permissions = data.permissions ?? this.permissions
+      this.region = data.region ?? this.region
+      this.afkTimeout = data.afk_timeout ?? this.afkTimeout
+      this.afkChannelID = data.afk_channel_id ?? this.afkChannelID
+      this.widgetEnabled = data.widget_enabled ?? this.widgetEnabled
+      this.widgetChannelID = data.widget_channel_id ?? this.widgetChannelID
+      this.verificationLevel = data.verification_level ?? this.verificationLevel
+      this.defaultMessageNotifications =
+        data.default_message_notifications ?? this.defaultMessageNotifications
+      this.explicitContentFilter =
+        data.explicit_content_filter ?? this.explicitContentFilter
+      // this.roles =
+      //   data.roles.map(
+      //     v => cache.get('role', v.id) ?? new Role(this.client, v)
+      //   ) ?? this.roles
+      // this.emojis =
+      //   data.emojis.map(
+      //     v => cache.get('emoji', v.id) ?? new Emoji(this.client, v)
+      //   ) ?? this.emojis
+      this.features = data.features ?? this.features
+      this.mfaLevel = data.mfa_level ?? this.mfaLevel
+      this.systemChannelID = data.system_channel_id ?? this.systemChannelID
+      this.systemChannelFlags =
+        data.system_channel_flags ?? this.systemChannelFlags
+      this.rulesChannelID = data.rules_channel_id ?? this.rulesChannelID
+      this.joinedAt = data.joined_at ?? this.joinedAt
+      this.large = data.large ?? this.large
+      this.memberCount = data.member_count ?? this.memberCount
+      // this.voiceStates =
+      //   data.voice_states?.map(
+      //     v =>
+      //       cache.get('voiceState', `${v.guild_id}:${v.user_id}`) ??
+      //       new VoiceState(this.client, v)
+      //   ) ?? this.voiceStates
+      // this.members =
+      //   data.members?.map(
+      //     v =>
+      //       cache.get('member', `${this.id}:${v.user.id}`) ??
+      //       new Member(this.client, v)
+      //   ) ?? this.members
+      // this.channels =
+      //   data.channels?.map(
+      //     v => cache.get('channel', v.id) ?? getChannelByType(this.client, v, this)
+      //   ) ?? this.members
+      this.presences = data.presences ?? this.presences
+      this.maxPresences = data.max_presences ?? this.maxPresences
+      this.maxMembers = data.max_members ?? this.maxMembers
+      this.vanityURLCode = data.vanity_url_code ?? this.vanityURLCode
+      this.description = data.description ?? this.description
+      this.banner = data.banner ?? this.banner
+      this.premiumTier = data.premium_tier ?? this.premiumTier
+      this.premiumSubscriptionCount =
+        data.premium_subscription_count ?? this.premiumSubscriptionCount
+      this.preferredLocale = data.preferred_locale ?? this.preferredLocale
+      this.publicUpdatesChannelID =
+        data.public_updates_channel_id ?? this.publicUpdatesChannelID
+      this.maxVideoChannelUsers =
+        data.max_video_channel_users ?? this.maxVideoChannelUsers
+      this.approximateNumberCount =
+        data.approximate_number_count ?? this.approximateNumberCount
+      this.approximatePresenceCount =
+        data.approximate_presence_count ?? this.approximatePresenceCount
+    }
+  }
+
+  async getEveryoneRole (): Promise<Role> {
+    // eslint-disable-next-line @typescript-eslint/no-unnecessary-type-assertion
+    return (await this.roles.get(this.id)) as Role
+  }
+
+  async me (): Promise<Member> {
+    const get = await this.members.get(this.client.user?.id as string)
+    if (get === undefined) throw new Error('Guild#me is not cached')
+    return get
+  }
+
+  async fetchIntegrations (): Promise<GuildIntegration[]> {
+    const raw = (await this.client.rest.get(
+      GUILD_INTEGRATIONS(this.id)
+    )) as GuildIntegrationPayload[]
+    return raw.map(e => new GuildIntegration(this.client, e))
+  }
+}
+
+export class GuildIntegration extends Base {
+  id: string
+  name: string
+  type: string
+  enabled: boolean
+  syncing?: boolean
+  roleID?: string
+  enableEmoticons?: boolean
+  expireBehaviour?: IntegrationExpireBehavior
+  expireGracePeriod?: number
+  user?: User
+  account: IntegrationAccountPayload
+  syncedAt?: string // Actually a ISO Timestamp, but we parse in constructor'
+  subscriberCount?: number
+  revoked?: boolean
+  application?: Application
+
+  constructor (client: Client, data: GuildIntegrationPayload) {
+    super(client, data)
+
+    this.id = data.id
+    this.name = data.name
+    this.type = data.type
+    this.enabled = data.enabled
+    this.syncing = data.syncing
+    this.roleID = data.role_id
+    this.enableEmoticons = data.enable_emoticons
+    this.expireBehaviour = data.expire_behaviour
+    this.expireGracePeriod = data.expire_grace_period
+    this.user =
+      data.user !== undefined ? new User(client, data.user) : undefined
+    this.account = data.account
+    this.syncedAt = data.synced_at
+    this.subscriberCount = data.subscriber_count
+    this.revoked = data.revoked
+    this.application =
+      data.application !== undefined
+        ? new Application(client, data.application)
+        : undefined
+  }
+}