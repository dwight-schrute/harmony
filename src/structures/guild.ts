import { Client } from '../models/client.ts'
import { GuildFeatures, GuildPayload } from '../types/guild.ts'
import { PresenceUpdatePayload } from '../types/gateway.ts'
import { Base } from './base.ts'
import { VoiceState } from './voiceState.ts'
import { RolesManager } from '../managers/roles.ts'
import { GuildChannelsManager } from '../managers/guildChannels.ts'
import { MembersManager } from '../managers/members.ts'
<<<<<<< HEAD
import { EmojisManager } from "../managers/emojis.ts"
=======
import { EmojisManager } from '../managers/emojis.ts'
>>>>>>> e5ed54a2

export class Guild extends Base {
  id: string
  name?: string
  icon?: string
  iconHash?: string
  splash?: string
  discoverySplash?: string
  owner?: boolean
  ownerID?: string
  permissions?: string
  region?: string
  afkChannelID?: string
  afkTimeout?: number
  widgetEnabled?: boolean
  widgetChannelID?: string
  verificationLevel?: string
  defaultMessageNotifications?: string
  explicitContentFilter?: string
  roles: RolesManager
  emojis: EmojisManager
  features?: GuildFeatures[]
  mfaLevel?: string
  applicationID?: string
  systemChannelID?: string
  systemChannelFlags?: string
  rulesChannelID?: string
  joinedAt?: string
  large?: boolean
  unavailable: boolean
  memberCount?: number
  voiceStates?: VoiceState[]
  members: MembersManager
  channels: GuildChannelsManager
  presences?: PresenceUpdatePayload[]
  maxPresences?: number
  maxMembers?: number
  vanityURLCode?: string
  description?: string
  banner?: string
  premiumTier?: number
  premiumSubscriptionCount?: number
  preferredLocale?: string
  publicUpdatesChannelID?: string
  maxVideoChannelUsers?: number
  approximateNumberCount?: number
  approximatePresenceCount?: number

  constructor (client: Client, data: GuildPayload) {
    super(client, data)
    this.id = data.id
    this.unavailable = data.unavailable
    this.members = new MembersManager(this.client, this)
    this.channels = new GuildChannelsManager(
<<<<<<< HEAD
      this.client, 
      this.client.channels, 
      this
    )
    this.roles = new RolesManager(this.client, this)
    this.emojis = new EmojisManager(this.client)
=======
      this.client,
      this.client.channels,
      this
    )
    this.roles = new RolesManager(this.client, this)
    this.emojis = new EmojisManager(this.client, this)
>>>>>>> e5ed54a2

    if (!this.unavailable) {
      this.name = data.name
      this.icon = data.icon
      this.iconHash = data.icon_hash
      this.splash = data.splash
      this.discoverySplash = data.discovery_splash
      this.owner = data.owner
      this.ownerID = data.owner_id
      this.permissions = data.permissions
      this.region = data.region
      this.afkTimeout = data.afk_timeout
      this.afkChannelID = data.afk_channel_id
      this.widgetEnabled = data.widget_enabled
      this.widgetChannelID = data.widget_channel_id
      this.verificationLevel = data.verification_level
      this.defaultMessageNotifications = data.default_message_notifications
      this.explicitContentFilter = data.explicit_content_filter
      // this.roles = data.roles.map(
      //   v => cache.get('role', v.id) ?? new Role(client, v)
      // )
      // data.roles.forEach(role => {
      //   this.roles.set(role.id, new Role(client, role))
      // })
      // this.emojis = data.emojis.map(
      //   v => cache.get('emoji', v.id) ?? new Emoji(client, v)
      // )
      this.features = data.features
      this.mfaLevel = data.mfa_level
      this.systemChannelID = data.system_channel_id
      this.systemChannelFlags = data.system_channel_flags
      this.rulesChannelID = data.rules_channel_id
      this.joinedAt = data.joined_at
      this.large = data.large
      this.memberCount = data.member_count
      // TODO: Cache in Gateway Event code
      // this.voiceStates = data.voice_states?.map(
      //   v =>
      //     cache.get('voiceState', `${v.guild_id}:${v.user_id}`) ??
      //     new VoiceState(client, v)
      // )
      // this.members = data.members?.map(
      //   v =>
      //     cache.get('member', `${this.id}:${v.user.id}`) ??
      //     new Member(client, v)
      // )
      // this.channels = data.channels?.map(
      //   v => cache.get('channel', v.id) ?? getChannelByType(this.client, v)
      // )
      this.presences = data.presences
      this.maxPresences = data.max_presences
      this.maxMembers = data.max_members
      this.vanityURLCode = data.vanity_url_code
      this.description = data.description
      this.banner = data.banner
      this.premiumTier = data.premium_tier
      this.premiumSubscriptionCount = data.premium_subscription_count
      this.preferredLocale = data.preferred_locale
      this.publicUpdatesChannelID = data.public_updates_channel_id
      this.maxVideoChannelUsers = data.max_video_channel_users
      this.approximateNumberCount = data.approximate_number_count
      this.approximatePresenceCount = data.approximate_presence_count
    }
  }

  protected readFromData (data: GuildPayload): void {
    super.readFromData(data)
    this.id = data.id ?? this.id
    this.unavailable = data.unavailable ?? this.unavailable

    if (!this.unavailable) {
      this.name = data.name ?? this.name
      this.icon = data.icon ?? this.icon
      this.iconHash = data.icon_hash ?? this.iconHash
      this.splash = data.splash ?? this.splash
      this.discoverySplash = data.discovery_splash ?? this.discoverySplash
      this.owner = data.owner ?? this.owner
      this.ownerID = data.owner_id ?? this.ownerID
      this.permissions = data.permissions ?? this.permissions
      this.region = data.region ?? this.region
      this.afkTimeout = data.afk_timeout ?? this.afkTimeout
      this.afkChannelID = data.afk_channel_id ?? this.afkChannelID
      this.widgetEnabled = data.widget_enabled ?? this.widgetEnabled
      this.widgetChannelID = data.widget_channel_id ?? this.widgetChannelID
      this.verificationLevel = data.verification_level ?? this.verificationLevel
      this.defaultMessageNotifications =
        data.default_message_notifications ?? this.defaultMessageNotifications
      this.explicitContentFilter =
        data.explicit_content_filter ?? this.explicitContentFilter
      // this.roles =
      //   data.roles.map(
      //     v => cache.get('role', v.id) ?? new Role(this.client, v)
      //   ) ?? this.roles
<<<<<<< HEAD
      // this.emojis =
      //   data.emojis.map(
      //     v => cache.get('emoji', v.id) ?? new Emoji(this.client, v)
      //   ) ?? this.emojis
=======
>>>>>>> e5ed54a2
      this.features = data.features ?? this.features
      this.mfaLevel = data.mfa_level ?? this.mfaLevel
      this.systemChannelID = data.system_channel_id ?? this.systemChannelID
      this.systemChannelFlags =
        data.system_channel_flags ?? this.systemChannelFlags
      this.rulesChannelID = data.rules_channel_id ?? this.rulesChannelID
      this.joinedAt = data.joined_at ?? this.joinedAt
      this.large = data.large ?? this.large
      this.memberCount = data.member_count ?? this.memberCount
      // this.voiceStates =
      //   data.voice_states?.map(
      //     v =>
      //       cache.get('voiceState', `${v.guild_id}:${v.user_id}`) ??
      //       new VoiceState(this.client, v)
      //   ) ?? this.voiceStates
      // this.members =
      //   data.members?.map(
      //     v =>
      //       cache.get('member', `${this.id}:${v.user.id}`) ??
      //       new Member(this.client, v)
      //   ) ?? this.members
      // this.channels =
      //   data.channels?.map(
      //     v => cache.get('channel', v.id) ?? getChannelByType(this.client, v, this)
      //   ) ?? this.members
      this.presences = data.presences ?? this.presences
      this.maxPresences = data.max_presences ?? this.maxPresences
      this.maxMembers = data.max_members ?? this.maxMembers
      this.vanityURLCode = data.vanity_url_code ?? this.vanityURLCode
      this.description = data.description ?? this.description
      this.banner = data.banner ?? this.banner
      this.premiumTier = data.premium_tier ?? this.premiumTier
      this.premiumSubscriptionCount =
        data.premium_subscription_count ?? this.premiumSubscriptionCount
      this.preferredLocale = data.preferred_locale ?? this.preferredLocale
      this.publicUpdatesChannelID =
        data.public_updates_channel_id ?? this.publicUpdatesChannelID
      this.maxVideoChannelUsers =
        data.max_video_channel_users ?? this.maxVideoChannelUsers
      this.approximateNumberCount =
        data.approximate_number_count ?? this.approximateNumberCount
      this.approximatePresenceCount =
        data.approximate_presence_count ?? this.approximatePresenceCount
    }
  }
}<|MERGE_RESOLUTION|>--- conflicted
+++ resolved
@@ -6,11 +6,7 @@
 import { RolesManager } from '../managers/roles.ts'
 import { GuildChannelsManager } from '../managers/guildChannels.ts'
 import { MembersManager } from '../managers/members.ts'
-<<<<<<< HEAD
-import { EmojisManager } from "../managers/emojis.ts"
-=======
-import { EmojisManager } from '../managers/emojis.ts'
->>>>>>> e5ed54a2
+import { Emoji } from "./emoji.ts"
 
 export class Guild extends Base {
   id: string
@@ -31,7 +27,7 @@
   defaultMessageNotifications?: string
   explicitContentFilter?: string
   roles: RolesManager
-  emojis: EmojisManager
+  emojis: Emoji[] = []
   features?: GuildFeatures[]
   mfaLevel?: string
   applicationID?: string
@@ -65,21 +61,12 @@
     this.unavailable = data.unavailable
     this.members = new MembersManager(this.client, this)
     this.channels = new GuildChannelsManager(
-<<<<<<< HEAD
       this.client, 
       this.client.channels, 
       this
     )
     this.roles = new RolesManager(this.client, this)
     this.emojis = new EmojisManager(this.client)
-=======
-      this.client,
-      this.client.channels,
-      this
-    )
-    this.roles = new RolesManager(this.client, this)
-    this.emojis = new EmojisManager(this.client, this)
->>>>>>> e5ed54a2
 
     if (!this.unavailable) {
       this.name = data.name
@@ -173,13 +160,10 @@
       //   data.roles.map(
       //     v => cache.get('role', v.id) ?? new Role(this.client, v)
       //   ) ?? this.roles
-<<<<<<< HEAD
       // this.emojis =
       //   data.emojis.map(
       //     v => cache.get('emoji', v.id) ?? new Emoji(this.client, v)
       //   ) ?? this.emojis
-=======
->>>>>>> e5ed54a2
       this.features = data.features ?? this.features
       this.mfaLevel = data.mfa_level ?? this.mfaLevel
       this.systemChannelID = data.system_channel_id ?? this.systemChannelID
