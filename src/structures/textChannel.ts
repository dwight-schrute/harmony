--- conflicted
+++ resolved
@@ -27,21 +27,7 @@
     if (text !== undefined && option !== undefined) {
       throw new Error('Either text or option is necessary.')
     }
-<<<<<<< HEAD
     const resp = await this.client.rest.post(CHANNEL_MESSAGES(this.id), {
-=======
-    if (this.client.user === undefined) {
-      throw new Error('Client user has not initialized.')
-    }
-
-    const resp = await fetch(CHANNEL_MESSAGES(this.id), {
-      headers: {
-        Authorization: `Bot ${this.client.token}`,
-        'Content-Type': 'application/json'
-      },
-      method: 'POST',
-      body: JSON.stringify({
->>>>>>> a91ac6e3
         content: text,
         embed: option?.embed,
         file: option?.file,
@@ -49,17 +35,7 @@
         allowed_mentions: option?.allowedMention
     })
 
-<<<<<<< HEAD
-    return new Message(this.client, resp as any, this, this.client.user as User, new MessageMentions())
-=======
-    return new Message(
-      this.client,
-      await resp.json(),
-      this,
-      this.client.user,
-      new MessageMentions()
-    )
->>>>>>> a91ac6e3
+    return new Message(this.client, resp as any, this, this.client.user, new MessageMentions())
   }
 
   async edit (
