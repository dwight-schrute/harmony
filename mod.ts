--- conflicted
+++ resolved
@@ -193,8 +193,5 @@
   isVoiceChannel,
   default as getChannelByType
 } from './src/utils/channel.ts'
-<<<<<<< HEAD
 export * from './src/utils/interactions.ts'
-=======
-export * from "./src/utils/command.ts"
->>>>>>> 60e7c751
+export * from "./src/utils/command.ts"